# Welcome to Jekyll!
#
# This config file is meant for settings that affect your whole blog, values
# which you are expected to set up once and rarely edit after that. If you find
# yourself editing this file very often, consider using Jekyll's data files
# feature for the data you need to update frequently.
#
# For technical reasons, this file is *NOT* reloaded automatically when you use
# 'bundle exec jekyll serve'. If you change this file, please restart the server process.
#
# If you need help with YAML syntax, here are some quick references for you: 
# https://learn-the-web.algonquindesign.ca/topics/markdown-yaml-cheat-sheet/#yaml
# https://learnxinyminutes.com/docs/yaml/
#
# Site settings
# These are used to personalize your new site. If you look in the HTML files,
# you will see them accessed via {{ site.title }}, {{ site.email }}, and so on.
# You can create any custom variable you would like, and they will be accessible
# in the templates via {{ site.myvariable }}.

title: "jamie beverley"
description: ""
baseurl: "/me" # the subpath of your site, e.g. /blog
url: "https://jamiebeverley.github.io" # the base hostname & protocol for your site, e.g. http://example.com
footer_links: 
  linkedin: jamie-beverley-2a221695
  github_username:  jamiebeverley
include: ['_pages']
theme: minima
minima:
  skin: dark
  social_links:
    - { platform: github,  user_url: "https://github.com/jamiebeverley" }
    - { platform: linkedin, user_url: "https://www.linkedin.com/in/jamie-beverley-2a221695/" }
markdown: kramdown
highlighter: rouge
input: GFM
kramdown:
  math_engine: mathjax
  syntax_highlighter: rouge
  parse_block_html: true
pages:
  sort_by: order
collections:
  ramblings:
    output: true
<<<<<<< HEAD
google_analytics: G-ESYJ224FG2
=======
toc: true
plugins:
  - jekyll-toc
>>>>>>> 1abdfc2b
# Exclude from processing.
# The following items will not be processed, by default.
# Any item listed under the `exclude:` key here will be automatically added to
# the internal "default list".
#
# Excluded items can be processed by explicitly listing the directories or
# their entries' file path in the `include:` list.
#
# exclude:
#   - .sass-cache/
#   - .jekyll-cache/
#   - gemfiles/
#   - Gemfile
#   - Gemfile.lock
#   - node_modules/
#   - vendor/bundle/
#   - vendor/cache/
#   - vendor/gems/
#   - vendor/ruby/<|MERGE_RESOLUTION|>--- conflicted
+++ resolved
@@ -44,13 +44,10 @@
 collections:
   ramblings:
     output: true
-<<<<<<< HEAD
 google_analytics: G-ESYJ224FG2
-=======
 toc: true
 plugins:
   - jekyll-toc
->>>>>>> 1abdfc2b
 # Exclude from processing.
 # The following items will not be processed, by default.
 # Any item listed under the `exclude:` key here will be automatically added to
